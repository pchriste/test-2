--- conflicted
+++ resolved
@@ -64,14 +64,9 @@
         self._diskfile_mgr = swift_scality_backend.diskfile.DiskFileManager(conf, self.logger)
 
     def get_diskfile(self, device, partition, account, container, obj,
-<<<<<<< HEAD
-                     policy_idx=POLICY_IDX_STUB, **kwargs):
+                     policy=POLICY_STUB, **kwargs):
         """
         Utility method for instantiating a DiskFile object supporting a
-=======
-                     policy=POLICY_STUB, **kwargs):
-        """Utility method for instantiating a DiskFile object supporting a
->>>>>>> 869a26c9
         given REST API.
         """
         return self._diskfile_mgr.get_diskfile(
