--- conflicted
+++ resolved
@@ -18,13 +18,8 @@
 
 import contextlib
 import httplib
-<<<<<<< HEAD
 import operator
-=======
-import itertools
-import pickle
 import time
->>>>>>> 4828bed2
 import urllib
 import urlparse
 
