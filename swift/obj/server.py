--- conflicted
+++ resolved
@@ -499,12 +499,8 @@
         if error_response:
             return error_response
         file = DiskFile(self.devices, device, partition, account, container,
-<<<<<<< HEAD
-                        obj, disk_chunk_size=self.disk_chunk_size)
+                        obj, self.logger, disk_chunk_size=self.disk_chunk_size)
         orig_timestamp = file.metadata.get('X-Timestamp')
-=======
-                        obj, self.logger, disk_chunk_size=self.disk_chunk_size)
->>>>>>> f3ab8693
         upload_expiration = time.time() + self.max_upload_time
         etag = md5()
         upload_size = 0
@@ -662,13 +658,9 @@
                 response.headers[key] = value
         response.etag = file.metadata['ETag']
         response.last_modified = float(file.metadata['X-Timestamp'])
-<<<<<<< HEAD
         # Needed for container sync feature
         response.headers['X-Timestamp'] = file.metadata['X-Timestamp']
-        response.content_length = int(file.metadata['Content-Length'])
-=======
         response.content_length = file_size
->>>>>>> f3ab8693
         if 'Content-Encoding' in file.metadata:
             response.content_encoding = file.metadata['Content-Encoding']
         return response
@@ -689,12 +681,8 @@
             return Response(status='507 %s is not mounted' % device)
         response_class = HTTPNoContent
         file = DiskFile(self.devices, device, partition, account, container,
-<<<<<<< HEAD
-                        obj, disk_chunk_size=self.disk_chunk_size)
+                        obj, self.logger, disk_chunk_size=self.disk_chunk_size)
         orig_timestamp = file.metadata.get('X-Timestamp')
-=======
-                        obj, self.logger, disk_chunk_size=self.disk_chunk_size)
->>>>>>> f3ab8693
         if file.is_deleted():
             response_class = HTTPNotFound
         metadata = {
